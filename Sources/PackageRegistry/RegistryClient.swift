//===----------------------------------------------------------------------===//
//
// This source file is part of the Swift open source project
//
// Copyright (c) 2021-2023 Apple Inc. and the Swift project authors
// Licensed under Apache License v2.0 with Runtime Library Exception
//
// See http://swift.org/LICENSE.txt for license information
// See http://swift.org/CONTRIBUTORS.txt for the list of Swift project authors
//
//===----------------------------------------------------------------------===//

import Basics
import Dispatch
import Foundation
import PackageFingerprint
import PackageLoading
import PackageModel
import PackageSigning

import protocol TSCBasic.HashAlgorithm

import struct TSCUtility.Version

public protocol RegistryClientDelegate {
    func onUnsigned(registry: Registry, package: PackageIdentity, version: Version) async -> Bool
    func onUntrusted(registry: Registry, package: PackageIdentity, version: Version) async -> Bool
}

/// Package registry client.
/// API specification: https://github.com/apple/swift-package-manager/blob/main/Documentation/Registry.md
public final class RegistryClient: Cancellable {
    public typealias Delegate = RegistryClientDelegate

    private static let apiVersion: APIVersion = .v1
    private static let availabilityCacheTTL: DispatchTimeInterval = .seconds(5 * 60)
    private static let metadataCacheTTL: DispatchTimeInterval = .seconds(60 * 60)

    private var configuration: RegistryConfiguration
    private let archiverProvider: (FileSystem) -> Archiver
    private let httpClient: HTTPClient
    private let authorizationProvider: HTTPClientConfiguration.AuthorizationProvider?
    private let fingerprintStorage: PackageFingerprintStorage?
    private let fingerprintCheckingMode: FingerprintCheckingMode
    private let skipSignatureValidation: Bool
    private let signingEntityStorage: PackageSigningEntityStorage?
    private let signingEntityCheckingMode: SigningEntityCheckingMode
    private let jsonDecoder: JSONDecoder
    private let delegate: Delegate?
    private let checksumAlgorithm: HashAlgorithm

    private let availabilityCache = ThreadSafeKeyValueStore<
        URL,
        (status: Result<AvailabilityStatus, Error>, expires: DispatchTime)
    >()

    private let metadataCache = ThreadSafeKeyValueStore<
        MetadataCacheKey,
        (metadata: Serialization.VersionMetadata, expires: DispatchTime)
    >()

    public init(
        configuration: RegistryConfiguration,
        fingerprintStorage: PackageFingerprintStorage?,
        fingerprintCheckingMode: FingerprintCheckingMode,
        skipSignatureValidation: Bool,
        signingEntityStorage: PackageSigningEntityStorage?,
        signingEntityCheckingMode: SigningEntityCheckingMode,
        authorizationProvider: AuthorizationProvider? = .none,
        customHTTPClient: HTTPClient? = .none,
        customArchiverProvider: ((FileSystem) -> Archiver)? = .none,
        delegate: Delegate?,
        checksumAlgorithm: HashAlgorithm
    ) {
        self.configuration = configuration

        if let authorizationProvider {
            self.authorizationProvider = { url in
                guard let registryAuthentication = try? configuration.authentication(for: url) else {
                    return .none
                }
                guard let (user, password) = authorizationProvider.authentication(for: url) else {
                    return .none
                }

                switch registryAuthentication.type {
                case .basic:
                    let authorizationString = "\(user):\(password)"
                    let authorizationData = Data(authorizationString.utf8)
                    return "Basic \(authorizationData.base64EncodedString())"
                case .token: // `user` value is irrelevant in this case
                    return "Bearer \(password)"
                }
            }
        } else {
            self.authorizationProvider = .none
        }

        self.httpClient = customHTTPClient ?? HTTPClient()
        self.archiverProvider = customArchiverProvider ?? { fileSystem in ZipArchiver(fileSystem: fileSystem) }
        self.fingerprintStorage = fingerprintStorage
        self.fingerprintCheckingMode = fingerprintCheckingMode
        self.skipSignatureValidation = skipSignatureValidation
        self.signingEntityStorage = signingEntityStorage
        self.signingEntityCheckingMode = signingEntityCheckingMode
        self.jsonDecoder = JSONDecoder.makeWithDefaults()
        self.delegate = delegate
        self.checksumAlgorithm = checksumAlgorithm
    }

    public var explicitlyConfigured: Bool {
        self.configuration.explicitlyConfigured
    }

    // not thread safe
    // marked public for cross module visibility
    public var defaultRegistry: Registry? {
        get {
            self.configuration.defaultRegistry
        }
        set {
            self.configuration.defaultRegistry = newValue
        }
    }

    /// Cancel any outstanding requests
    public func cancel(deadline: DispatchTime) throws {
        // FIXME:
//        try self.httpClient.cancel(deadline: deadline)
    }

    public func changeSigningEntityFromVersion(
        package: PackageIdentity,
        version: Version,
        signingEntity: SigningEntity,
        origin: SigningEntity.Origin,
        observabilityScope: ObservabilityScope
    ) async throws {
        try await self.signingEntityStorage?.changeSigningEntityFromVersion(
            package: package,
            version: version,
            signingEntity: signingEntity,
            origin: origin,
            observabilityScope: observabilityScope
        )
    }

    public func getPackageMetadata(
        package: PackageIdentity,
        timeout: DispatchTimeInterval? = .none,
        observabilityScope: ObservabilityScope
    ) async throws -> PackageMetadata {
        guard let registryIdentity = package.registry else {
            throw RegistryError.invalidPackageIdentity(package)
        }

        guard let registry = self.configuration.registry(for: registryIdentity.scope) else {
            throw RegistryError.registryNotConfigured(scope: registryIdentity.scope)
        }

        observabilityScope.emit(debug: "registry for \(package): \(registry)")

        if registry.supportsAvailability {
            try await checkAvailabilityCache(
                registry: registry,
                observabilityScope: observabilityScope
            )
        }

        return try await self._getPackageMetadata(
            registry: registry,
            package: registryIdentity,
            timeout: timeout,
            observabilityScope: observabilityScope
        )
    }

    // marked internal for testing
    func _getPackageMetadata(
        registry: Registry,
        package: PackageIdentity.RegistryIdentity,
        timeout: DispatchTimeInterval?,
        observabilityScope: ObservabilityScope
    ) async throws -> PackageMetadata {
        guard var components = URLComponents(url: registry.url, resolvingAgainstBaseURL: true) else {
            throw RegistryError.invalidURL(registry.url)
        }
        components.appendPathComponents("\(package.scope)", "\(package.name)")
        guard let url = components.url else {
            throw RegistryError.invalidURL(registry.url)
        }
        
        let request = HTTPClient.Request(
            method: .get,
            url: url,
            headers: [
                "Accept": self.acceptHeader(mediaType: .json),
            ],
            options: self.defaultRequestOptions(timeout: timeout)
        )
        
        let start = DispatchTime.now()
        observabilityScope.emit(info: "retrieving \(package) metadata from \(request.url)")
        do {
            let response = try await self.httpClient.execute(request, observabilityScope: observabilityScope, progress: nil)

            observabilityScope
                .emit(
                    debug: "server response for \(request.url): \(response.statusCode) in \(start.distance(to: .now()).descriptionInSeconds)"
                )
            switch response.statusCode {
            case 200:
                let packageMetadata = try response.parseJSON(
                    Serialization.PackageMetadata.self,
                    decoder: self.jsonDecoder
                )
                
                let versions = packageMetadata.releases.filter { $0.value.problem == nil }
                    .compactMap { Version($0.key) }
                    .sorted(by: >)
                
                let alternateLocations = try response.headers.parseAlternativeLocationLinks()
                
                return PackageMetadata(
                    registry: registry,
                    versions: versions,
                    alternateLocations: alternateLocations?.map(\.url)
                )
            case 404:
                throw RegistryError.packageNotFound
            default:
                throw self.unexpectedStatusError(response, expectedStatus: [200, 404])
            }
        } catch {
            throw RegistryError.failedRetrievingReleases(registry: registry, package: package.underlying, error: error)
        }
    }

    public func getPackageVersionMetadata(
        package: PackageIdentity,
        version: Version,
        timeout: DispatchTimeInterval? = .none,
        fileSystem: FileSystem,
        observabilityScope: ObservabilityScope
    ) async throws -> PackageVersionMetadata {
        guard let registryIdentity = package.registry else {
            throw RegistryError.invalidPackageIdentity(package)
        }

        guard let registry = self.configuration.registry(for: registryIdentity.scope) else {
            throw RegistryError.registryNotConfigured(scope: registryIdentity.scope)
        }

        if registry.supportsAvailability {
            try await self.checkAvailabilityCache(
                registry: registry,
                observabilityScope: observabilityScope
            )
        }
        return try await self._getPackageVersionMetadata(
            registry: registry,
            package: registryIdentity,
            version: version,
            timeout: timeout,
            fileSystem: fileSystem,
            observabilityScope: observabilityScope
        )
    }

    // marked internal for testing
    func _getPackageVersionMetadata(
        registry: Registry,
        package: PackageIdentity.RegistryIdentity,
        version: Version,
        timeout: DispatchTimeInterval?,
        fileSystem: FileSystem,
        observabilityScope: ObservabilityScope
    ) async throws -> PackageVersionMetadata {
        let versionMetadata = try await self._getRawPackageVersionMetadata(
            registry: registry,
            package: package,
            version: version,
            timeout: timeout,
<<<<<<< HEAD
            observabilityScope: observabilityScope
        )

        let resources = await withTaskGroup(of: PackageVersionMetadata.Resource?.self) { group in
            for resource in versionMetadata.resources {
                group.addTask {
                    .init(
                        name: resource.name,
                        type: resource.type,
                        checksum: resource.checksum,
                        signing: resource.signing.flatMap {
                            PackageVersionMetadata.Signing(
                                signatureBase64Encoded: $0.signatureBase64Encoded,
                                signatureFormat: $0.signatureFormat
=======
            observabilityScope: observabilityScope,
            callbackQueue: callbackQueue
        ) { result in
            completion(
                result.tryMap { versionMetadata in
                    PackageVersionMetadata(
                        registry: registry,
                        licenseURL: versionMetadata.metadata?.licenseURL.flatMap { URL(string: $0) },
                        readmeURL: versionMetadata.metadata?.readmeURL.flatMap { URL(string: $0) },
                        repositoryURLs: versionMetadata.metadata?.repositoryURLs?.compactMap { SourceControlURL($0) },
                        resources: versionMetadata.resources.map {
                            .init(
                                name: $0.name,
                                type: $0.type,
                                checksum: $0.checksum,
                                signing: $0.signing.flatMap {
                                    PackageVersionMetadata.Signing(
                                        signatureBase64Encoded: $0.signatureBase64Encoded,
                                        signatureFormat: $0.signatureFormat
                                    )
                                },
                                signingEntity: $0.signing.flatMap {
                                    guard let signatureData = Data(base64Encoded: $0.signatureBase64Encoded) else {
                                        return nil
                                    }
                                    guard let signatureFormat = SignatureFormat(rawValue: $0.signatureFormat) else {
                                        return nil
                                    }
                                    let configuration = self.configuration.signing(for: package, registry: registry)
                                    return try? temp_await { completion in
                                        let wrappedCompletion: @Sendable (Result<SigningEntity?, Error>) -> Void = {
                                            completion($0)
                                        }

                                        SignatureValidation.extractSigningEntity(
                                            signature: [UInt8](signatureData),
                                            signatureFormat: signatureFormat,
                                            configuration: configuration,
                                            fileSystem: fileSystem,
                                            completion: wrappedCompletion
                                        )
                                    }
                                }
                            )
                        },
                        author: versionMetadata.metadata?.author.map {
                            .init(
                                name: $0.name,
                                email: $0.email,
                                description: $0.description,
                                organization: $0.organization.map {
                                    .init(
                                        name: $0.name,
                                        email: $0.email,
                                        description: $0.description,
                                        url: $0.url.flatMap { URL(string: $0) }
                                    )
                                },
                                url: $0.url.flatMap { URL(string: $0) }
>>>>>>> 48181682
                            )
                        },
                        signingEntity: await self.getPackageVersionMetadataSigningEntity(
                            signing: resource.signing,
                            registry: registry,
                            package: package,
                            fileSystem: fileSystem
                        )
                    )
                }
            }

            var results = [PackageVersionMetadata.Resource]()
            for await case let result? in group {
                results.append(result)
            }

            return results
        }

        return PackageVersionMetadata(
            registry: registry,
            licenseURL: versionMetadata.metadata?.licenseURL.flatMap { URL(string: $0) },
            readmeURL: versionMetadata.metadata?.readmeURL.flatMap { URL(string: $0) },
            repositoryURLs: versionMetadata.metadata?.repositoryURLs?.compactMap { URL(string: $0) },
            resources: resources,
            author: versionMetadata.metadata?.author.map {
                .init(
                    name: $0.name,
                    email: $0.email,
                    description: $0.description,
                    organization: $0.organization.map {
                        .init(
                            name: $0.name,
                            email: $0.email,
                            description: $0.description,
                            url: $0.url.flatMap { URL(string: $0) }
                        )
                    },
                    url: $0.url.flatMap { URL(string: $0) }
                )
            },
            description: versionMetadata.metadata?.description,
            publishedAt: versionMetadata.metadata?.originalPublicationTime ?? versionMetadata.publishedAt
        )
    }

    private func getPackageVersionMetadataSigningEntity(
        signing: Serialization.VersionMetadata.Signing?,
        registry: Registry,
        package: PackageIdentity.RegistryIdentity,
        fileSystem: FileSystem
    ) async -> SigningEntity? {
        guard let signing else {
            return nil
        }

        guard let signatureData = Data(base64Encoded: signing.signatureBase64Encoded) else {
            return nil
        }
        guard let signatureFormat = SignatureFormat(rawValue: signing.signatureFormat) else {
            return nil
        }
        let configuration = self.configuration.signing(for: package, registry: registry)
        return try? await SignatureValidation.extractSigningEntity(
            signature: [UInt8](signatureData),
            signatureFormat: signatureFormat,
            configuration: configuration,
            fileSystem: fileSystem
        )
    }

    private func _getRawPackageVersionMetadata(
        registry: Registry,
        package: PackageIdentity.RegistryIdentity,
        version: Version,
        timeout: DispatchTimeInterval?,
        observabilityScope: ObservabilityScope
    ) async throws -> Serialization.VersionMetadata {
        let cacheKey = MetadataCacheKey(registry: registry, package: package)
        if let cached = self.metadataCache[cacheKey], cached.expires < .now() {
            return cached.metadata
        }

        guard var components = URLComponents(url: registry.url, resolvingAgainstBaseURL: true) else {
            throw RegistryError.invalidURL(registry.url)
        }
        components.appendPathComponents("\(package.scope)", "\(package.name)", "\(version)")

        guard let url = components.url else {
            throw RegistryError.invalidURL(registry.url)
        }

        let request = HTTPClient.Request(
            method: .get,
            url: url,
            headers: [
                "Accept": self.acceptHeader(mediaType: .json),
            ],
            options: self.defaultRequestOptions(timeout: timeout)
        )

        let start = DispatchTime.now()
        observabilityScope.emit(info: "retrieving \(package) \(version) metadata from \(request.url)")
        do {
            let response = try await self.httpClient.execute(request, observabilityScope: observabilityScope, progress: nil)
            observabilityScope
                .emit(
                    debug: "server response for \(request.url): \(response.statusCode) in \(start.distance(to: .now()).descriptionInSeconds)"
                )
            switch response.statusCode {
            case 200:
                let metadata = try response.parseJSON(
                    Serialization.VersionMetadata.self,
                    decoder: self.jsonDecoder
                )
                self.metadataCache[cacheKey] = (metadata: metadata, expires: .now() + Self.metadataCacheTTL)
                return metadata
            case 404:
                throw RegistryError.packageVersionNotFound
            default:
                throw self.unexpectedStatusError(response, expectedStatus: [200, 404])
            }
        } catch {
            throw RegistryError.failedRetrievingReleaseInfo(
                registry: registry,
                package: package.underlying,
                version: version,
                error: error
            )
        }
    }

    public func getAvailableManifests(
        package: PackageIdentity,
        version: Version,
        timeout: DispatchTimeInterval? = .none,
        observabilityScope: ObservabilityScope
    ) async throws -> [String: (toolsVersion: ToolsVersion, content: String?)] {
        guard let registryIdentity = package.registry else {
            throw RegistryError.invalidPackageIdentity(package)
        }

        guard let registry = self.configuration.registry(for: registryIdentity.scope) else {
            throw RegistryError.registryNotConfigured(scope: registryIdentity.scope)
        }

        if registry.supportsAvailability {
            try await self.checkAvailabilityCache(
                registry: registry,
                observabilityScope: observabilityScope
            )
        }

        return try await self._getAvailableManifests(
            registry: registry,
            package: registryIdentity,
            version: version,
            timeout: timeout,
            observabilityScope: observabilityScope
        )
    }

    // marked internal for testing
    func _getAvailableManifests(
        registry: Registry,
        package: PackageIdentity.RegistryIdentity,
        version: Version,
        timeout: DispatchTimeInterval?,
        observabilityScope: ObservabilityScope
    ) async throws -> [String: (toolsVersion: ToolsVersion, content: String?)] {
        // first get the release metadata to see if archive is signed (therefore manifest is also signed)
        let versionMetadata = try await self._getPackageVersionMetadata(
            registry: registry,
            package: package,
            version: version,
            timeout: timeout,
            fileSystem: localFileSystem,
            observabilityScope: observabilityScope
        )

        guard var components = URLComponents(url: registry.url, resolvingAgainstBaseURL: true) else {
            throw RegistryError.invalidURL(registry.url)
        }
        components.appendPathComponents(
            "\(package.scope)",
            "\(package.name)",
            "\(version)",
            Manifest.filename
        )

        guard let url = components.url else {
            throw RegistryError.invalidURL(registry.url)
        }

        let request = HTTPClient.Request(
            method: .get,
            url: url,
            headers: [
                "Accept": self.acceptHeader(mediaType: .swift),
            ],
            options: self.defaultRequestOptions(timeout: timeout)
        )

        // signature validation helper
        let signatureValidation = SignatureValidation(
            skipSignatureValidation: self.skipSignatureValidation,
            signingEntityStorage: self.signingEntityStorage,
            signingEntityCheckingMode: self.signingEntityCheckingMode,
            versionMetadataProvider: { _, _ in versionMetadata },
            delegate: RegistryClientSignatureValidationDelegate(underlying: self.delegate)
        )

        // checksum TOFU validation helper
        let checksumTOFU = PackageVersionChecksumTOFU(
            fingerprintStorage: self.fingerprintStorage,
            fingerprintCheckingMode: self.fingerprintCheckingMode,
            versionMetadataProvider: { _, _ in versionMetadata }
        )

        let start = DispatchTime.now()
        observabilityScope.emit(info: "retrieving available manifests for \(package) \(version) from \(request.url)")

        do {
            let response = try await self.httpClient.execute(request, observabilityScope: observabilityScope, progress: nil)

            observabilityScope
                .emit(
                    debug: "server response for \(request.url): \(response.statusCode) in \(start.distance(to: .now()).descriptionInSeconds)"
                )
            switch response.statusCode {
            case 200:
                try response.validateAPIVersion()
                try response.validateContentType(.swift)

                guard let data = response.body else {
                    throw RegistryError.invalidResponse
                }
                guard let manifestContent = String(data: data, encoding: .utf8) else {
                    throw RegistryError.invalidResponse
                }

                _ = try await signatureValidation.validate(
                    registry: registry,
                    package: package,
                    version: version,
                    toolsVersion: .none,
                    manifestContent: manifestContent,
                    configuration: self.configuration.signing(for: package, registry: registry),
                    timeout: timeout,
                    fileSystem: localFileSystem,
                    observabilityScope: observabilityScope
                )

                // TODO: expose Data based API on checksumAlgorithm
                let actualChecksum = self.checksumAlgorithm.hash(.init(data))
                    .hexadecimalRepresentation

                let checksumResult = try await checksumTOFU.validateManifest(
                    registry: registry,
                    package: package,
                    version: version,
                    toolsVersion: .none,
                    checksum: actualChecksum,
                    timeout: timeout,
                    observabilityScope: observabilityScope
                )
                var result = [String: (toolsVersion: ToolsVersion, content: String?)]()
                let toolsVersion = try ToolsVersionParser.parse(utf8String: manifestContent)
                result[Manifest.filename] = (
                    toolsVersion: toolsVersion,
                    content: manifestContent
                )

<<<<<<< HEAD
                let alternativeManifests = try response.headers.parseManifestLinks()
                for alternativeManifest in alternativeManifests {
                    result[alternativeManifest.filename] = (
                        toolsVersion: alternativeManifest.toolsVersion,
                        content: .none
                    )
=======
                let start = DispatchTime.now()
                observabilityScope
                    .emit(info: "retrieving available manifests for \(package) \(version) from \(request.url)")
                self.httpClient.execute(request, observabilityScope: observabilityScope, progress: nil) { result in
                    switch result {
                    case .success(let response):
                        do {
                            observabilityScope
                                .emit(
                                    debug: "server response for \(request.url): \(response.statusCode) in \(start.distance(to: .now()).descriptionInSeconds)"
                                )
                            switch response.statusCode {
                            case 200:
                                try response.validateAPIVersion()
                                try response.validateContentType(.swift)

                                guard let data = response.body else {
                                    throw RegistryError.invalidResponse
                                }
                                let manifestContent = String(decoding: data, as: UTF8.self)

                                signatureValidation.validate(
                                    registry: registry,
                                    package: package,
                                    version: version,
                                    toolsVersion: .none,
                                    manifestContent: manifestContent,
                                    configuration: self.configuration.signing(for: package, registry: registry),
                                    timeout: timeout,
                                    fileSystem: localFileSystem,
                                    observabilityScope: observabilityScope,
                                    callbackQueue: callbackQueue
                                ) { signatureResult in
                                    switch signatureResult {
                                    case .success:
                                        // TODO: expose Data based API on checksumAlgorithm
                                        let actualChecksum = self.checksumAlgorithm.hash(.init(data))
                                            .hexadecimalRepresentation

                                        checksumTOFU.validateManifest(
                                            registry: registry,
                                            package: package,
                                            version: version,
                                            toolsVersion: .none,
                                            checksum: actualChecksum,
                                            timeout: timeout,
                                            observabilityScope: observabilityScope,
                                            callbackQueue: callbackQueue
                                        ) { checksumResult in
                                            switch checksumResult {
                                            case .success:
                                                do {
                                                    var result =
                                                        [String: (toolsVersion: ToolsVersion, content: String?)]()
                                                    let toolsVersion = try ToolsVersionParser
                                                        .parse(utf8String: manifestContent)
                                                    result[Manifest.filename] = (
                                                        toolsVersion: toolsVersion,
                                                        content: manifestContent
                                                    )

                                                    let alternativeManifests = try response.headers.parseManifestLinks()
                                                    for alternativeManifest in alternativeManifests {
                                                        result[alternativeManifest.filename] = (
                                                            toolsVersion: alternativeManifest.toolsVersion,
                                                            content: .none
                                                        )
                                                    }
                                                    completion(.success(result))
                                                } catch {
                                                    completion(.failure(
                                                        RegistryError.failedRetrievingManifest(
                                                            registry: registry,
                                                            package: package.underlying,
                                                            version: version,
                                                            error: error
                                                        )
                                                    ))
                                                }
                                            case .failure(let error):
                                                completion(.failure(error))
                                            }
                                        }
                                    case .failure(let error):
                                        completion(.failure(error))
                                    }
                                }
                            case 404:
                                throw RegistryError.packageVersionNotFound
                            default:
                                throw self.unexpectedStatusError(response, expectedStatus: [200, 404])
                            }
                        } catch {
                            completion(.failure(
                                RegistryError.failedRetrievingManifest(
                                    registry: registry,
                                    package: package.underlying,
                                    version: version,
                                    error: error
                                )
                            ))
                        }
                    case .failure(let error):
                        completion(.failure(
                            RegistryError.failedRetrievingManifest(
                                registry: registry,
                                package: package.underlying,
                                version: version,
                                error: error
                            )
                        ))
                    }
>>>>>>> 48181682
                }
                return result

            case 404:
                throw RegistryError.packageVersionNotFound
            default:
                throw self.unexpectedStatusError(response, expectedStatus: [200, 404])
            }
        } catch {
            throw RegistryError.failedRetrievingManifest(
                registry: registry,
                package: package.underlying,
                version: version,
                error: error
            )
        }
    }

    public func getManifestContent(
        package: PackageIdentity,
        version: Version,
        customToolsVersion: ToolsVersion?,
        timeout: DispatchTimeInterval? = .none,
        observabilityScope: ObservabilityScope
    ) async throws -> String {
        guard let registryIdentity = package.registry else {
            throw RegistryError.invalidPackageIdentity(package)
        }

        guard let registry = self.configuration.registry(for: registryIdentity.scope) else {
            throw RegistryError.registryNotConfigured(scope: registryIdentity.scope)
        }


        if registry.supportsAvailability {
            try await self.checkAvailabilityCache(
                registry: registry,
                observabilityScope: observabilityScope
            )
        }
        return try await self._getManifestContent(
            registry: registry,
            package: registryIdentity,
            version: version,
            customToolsVersion: customToolsVersion,
            timeout: timeout,
            observabilityScope: observabilityScope
        )
    }

    // marked internal for testing
    func _getManifestContent(
        registry: Registry,
        package: PackageIdentity.RegistryIdentity,
        version: Version,
        customToolsVersion: ToolsVersion?,
        timeout: DispatchTimeInterval?,
        observabilityScope: ObservabilityScope
    ) async throws -> String {
        // first get the release metadata to see if archive is signed (therefore manifest is also signed)
        let versionMetadata = try await self._getPackageVersionMetadata(
            registry: registry,
            package: package,
            version: version,
            timeout: timeout,
            fileSystem: localFileSystem,
            observabilityScope: observabilityScope
        )

        guard var components = URLComponents(url: registry.url, resolvingAgainstBaseURL: true) else {
            throw RegistryError.invalidURL(registry.url)
        }
        components.appendPathComponents(
            "\(package.scope)",
            "\(package.name)",
            "\(version)",
            Manifest.filename
        )

        if let toolsVersion = customToolsVersion {
            components.queryItems = [
                URLQueryItem(name: "swift-version", value: toolsVersion.description),
            ]
        }

        guard let url = components.url else {
            throw RegistryError.invalidURL(registry.url)
        }

        let request = HTTPClient.Request(
            method: .get,
            url: url,
            headers: [
                "Accept": self.acceptHeader(mediaType: .swift),
            ],
            options: self.defaultRequestOptions(timeout: timeout)
        )

        // signature validation helper
        let signatureValidation = SignatureValidation(
            skipSignatureValidation: self.skipSignatureValidation,
            signingEntityStorage: self.signingEntityStorage,
            signingEntityCheckingMode: self.signingEntityCheckingMode,
            versionMetadataProvider: { _, _ in versionMetadata },
            delegate: RegistryClientSignatureValidationDelegate(underlying: self.delegate)
        )

        // checksum TOFU validation helper
        let checksumTOFU = PackageVersionChecksumTOFU(
            fingerprintStorage: self.fingerprintStorage,
            fingerprintCheckingMode: self.fingerprintCheckingMode,
            versionMetadataProvider: { _, _ in versionMetadata }
        )

        let start = DispatchTime.now()
        observabilityScope.emit(info: "retrieving \(package) \(version) manifest from \(request.url)")

        do {
            let response = try await self.httpClient.execute(request, observabilityScope: observabilityScope)

            observabilityScope
                .emit(
                    debug: "server response for \(request.url): \(response.statusCode) in \(start.distance(to: .now()).descriptionInSeconds)"
                )
            switch response.statusCode {
            case 200:
                try response.validateAPIVersion(isOptional: true)
                try response.validateContentType(.swift)

                guard let data = response.body else {
                    throw RegistryError.invalidResponse
                }
                guard let manifestContent = String(data: data, encoding: .utf8) else {
                    throw RegistryError.invalidResponse
                }

                _ = try await signatureValidation.validate(
                    registry: registry,
                    package: package,
                    version: version,
                    toolsVersion: customToolsVersion,
                    manifestContent: manifestContent,
                    configuration: self.configuration.signing(for: package, registry: registry),
                    timeout: timeout,
                    fileSystem: localFileSystem,
                    observabilityScope: observabilityScope
                )

                // TODO: expose Data based API on checksumAlgorithm
                let actualChecksum = self.checksumAlgorithm.hash(.init(data))
                    .hexadecimalRepresentation

                try await checksumTOFU.validateManifest(
                    registry: registry,
                    package: package,
                    version: version,
                    toolsVersion: customToolsVersion,
                    checksum: actualChecksum,
                    timeout: timeout,
                    observabilityScope: observabilityScope
                )

<<<<<<< HEAD
                return manifestContent
            case 404:
                throw RegistryError.packageVersionNotFound
            default:
                throw self.unexpectedStatusError(response, expectedStatus: [200, 404])
=======
                let start = DispatchTime.now()
                observabilityScope.emit(info: "retrieving \(package) \(version) manifest from \(request.url)")
                self.httpClient.execute(request, observabilityScope: observabilityScope, progress: nil) { result in
                    switch result {
                    case .success(let response):
                        do {
                            observabilityScope
                                .emit(
                                    debug: "server response for \(request.url): \(response.statusCode) in \(start.distance(to: .now()).descriptionInSeconds)"
                                )
                            switch response.statusCode {
                            case 200:
                                try response.validateAPIVersion(isOptional: true)
                                try response.validateContentType(.swift)

                                guard let data = response.body else {
                                    throw RegistryError.invalidResponse
                                }
                                let manifestContent = String(decoding: data, as: UTF8.self)

                                signatureValidation.validate(
                                    registry: registry,
                                    package: package,
                                    version: version,
                                    toolsVersion: customToolsVersion,
                                    manifestContent: manifestContent,
                                    configuration: self.configuration.signing(for: package, registry: registry),
                                    timeout: timeout,
                                    fileSystem: localFileSystem,
                                    observabilityScope: observabilityScope,
                                    callbackQueue: callbackQueue
                                ) { signatureResult in
                                    switch signatureResult {
                                    case .success:
                                        // TODO: expose Data based API on checksumAlgorithm
                                        let actualChecksum = self.checksumAlgorithm.hash(.init(data))
                                            .hexadecimalRepresentation

                                        checksumTOFU.validateManifest(
                                            registry: registry,
                                            package: package,
                                            version: version,
                                            toolsVersion: customToolsVersion,
                                            checksum: actualChecksum,
                                            timeout: timeout,
                                            observabilityScope: observabilityScope,
                                            callbackQueue: callbackQueue
                                        ) { checksumResult in
                                            switch checksumResult {
                                            case .success:
                                                completion(.success(manifestContent))
                                            case .failure(let error):
                                                completion(.failure(error))
                                            }
                                        }
                                    case .failure(let error):
                                        completion(.failure(error))
                                    }
                                }
                            case 404:
                                throw RegistryError.packageVersionNotFound
                            default:
                                throw self.unexpectedStatusError(response, expectedStatus: [200, 404])
                            }
                        } catch {
                            completion(.failure(
                                RegistryError.failedRetrievingManifest(
                                    registry: registry,
                                    package: package.underlying,
                                    version: version,
                                    error: error
                                )
                            ))
                        }
                    case .failure(let error):
                        completion(.failure(
                            RegistryError.failedRetrievingManifest(
                                registry: registry,
                                package: package.underlying,
                                version: version,
                                error: error
                            )
                        ))
                    }
                }
            case .failure(let error):
                completion(.failure(error))
>>>>>>> 48181682
            }
        } catch {
            throw RegistryError.failedRetrievingManifest(
                registry: registry,
                package: package.underlying,
                version: version,
                error: error
            )
        }
    }

    public func downloadSourceArchive(
        package: PackageIdentity,
        version: Version,
        destinationPath: AbsolutePath,
        progressHandler: HTTPClient.ProgressHandler?,
        timeout: DispatchTimeInterval? = .none,
        fileSystem: FileSystem,
        observabilityScope: ObservabilityScope
    ) async throws {guard let registryIdentity = package.registry else {
            throw RegistryError.invalidPackageIdentity(package)
        }

        guard let registry = self.configuration.registry(for: registryIdentity.scope) else {
            throw RegistryError.registryNotConfigured(scope: registryIdentity.scope)
        }


        if registry.supportsAvailability {
            try await self.checkAvailabilityCache(
                registry: registry,
                observabilityScope: observabilityScope
            )
        }

        try await self._downloadSourceArchive(
            registry: registry,
            package: registryIdentity,
            version: version,
            destinationPath: destinationPath,
            progressHandler: progressHandler,
            timeout: timeout,
            fileSystem: fileSystem,
            observabilityScope: observabilityScope
        )
    }

    // marked internal for testing
    func _downloadSourceArchive(
        registry: Registry,
        package: PackageIdentity.RegistryIdentity,
        version: Version,
        destinationPath: AbsolutePath,
        progressHandler: HTTPClient.ProgressHandler?,
        timeout: DispatchTimeInterval?,
        fileSystem: FileSystem,
        observabilityScope: ObservabilityScope
    ) async throws {
        // first get the release metadata
        // TODO: this should be included in the archive to save the extra HTTP call
        let versionMetadata = try await self._getPackageVersionMetadata(
            registry: registry,
            package: package,
            version: version,
            timeout: timeout,
            fileSystem: fileSystem,
            observabilityScope: observabilityScope
        )

        // download archive
        guard var components = URLComponents(url: registry.url, resolvingAgainstBaseURL: true) else {
            throw RegistryError.invalidURL(registry.url)
        }
        components.appendPathComponents("\(package.scope)", "\(package.name)", "\(version).zip")

        guard let url = components.url else {
            throw RegistryError.invalidURL(registry.url)
        }

        // prepare target download locations
        let downloadPath = destinationPath.appending(extension: "zip")

        // prepare directories
        if !fileSystem.exists(downloadPath.parentDirectory) {
            try fileSystem.createDirectory(downloadPath.parentDirectory, recursive: true)
        }
        // clear out download path if exists
        try fileSystem.removeFileTree(downloadPath)
        // validate that the destination does not already exist
        guard !fileSystem.exists(destinationPath) else {
            throw RegistryError.pathAlreadyExists(destinationPath)
        }

        // signature validation helper
        let signatureValidation = SignatureValidation(
            skipSignatureValidation: self.skipSignatureValidation,
            signingEntityStorage: self.signingEntityStorage,
            signingEntityCheckingMode: self.signingEntityCheckingMode,
            versionMetadataProvider: { _, _ in versionMetadata },
            delegate: RegistryClientSignatureValidationDelegate(underlying: self.delegate)
        )

        // checksum TOFU validation helper
        let checksumTOFU = PackageVersionChecksumTOFU(
            fingerprintStorage: self.fingerprintStorage,
            fingerprintCheckingMode: self.fingerprintCheckingMode,
            versionMetadataProvider: { _, _ in versionMetadata }
        )

        let request = HTTPClient.Request.download(
            url: url,
            headers: [
                "Accept": self.acceptHeader(mediaType: .zip),
            ],
            options: self.defaultRequestOptions(timeout: timeout),
            fileSystem: fileSystem,
            destination: downloadPath
        )

        let downloadStart = DispatchTime.now()
        observabilityScope.emit(info: "downloading \(package) \(version) source archive from \(request.url)")

        do {
            let response = try await self.httpClient.execute(
                request,
                observabilityScope: observabilityScope,
                progress: progressHandler
            )

            observabilityScope
                .emit(
                    debug: "server response for \(request.url): \(response.statusCode) in \(downloadStart.distance(to: .now()).descriptionInSeconds)"
                )
            switch response.statusCode {
            case 200:
                try response.validateAPIVersion(isOptional: true)
                try response.validateContentType(.zip)

                let archiveContent: Data

                do {
                    archiveContent = try fileSystem.readFileContents(downloadPath)
                } catch {
                    throw RegistryError.failedToComputeChecksum(error)
                }

                // TODO: expose Data based API on checksumAlgorithm
                let actualChecksum = self.checksumAlgorithm.hash(.init(archiveContent))
                    .hexadecimalRepresentation

                observabilityScope
                    .emit(
                        debug: "performing TOFU checks on \(package) \(version) source archive (checksum: '\(actualChecksum)'"
                    )
                let signingEntity = try await signatureValidation.validate(
                    registry: registry,
                    package: package,
                    version: version,
                    content: archiveContent,
                    configuration: self.configuration.signing(for: package, registry: registry),
                    timeout: timeout,
                    fileSystem: fileSystem,
                    observabilityScope: observabilityScope
                )

                try await checksumTOFU.validateSourceArchive(
                    registry: registry,
                    package: package,
                    version: version,
                    checksum: actualChecksum,
                    timeout: timeout,
                    observabilityScope: observabilityScope
                )

                // validate that the destination does not already exist
                // (again, as this
                // is
                // async)
                guard !fileSystem.exists(destinationPath) else {
                    throw RegistryError.pathAlreadyExists(destinationPath)
                }
                try fileSystem.createDirectory(
                    destinationPath,
                    recursive: true
                )
                // extract the content
                let extractStart = DispatchTime.now()
                observabilityScope
                    .emit(
                        debug: "extracting \(package) \(version) source archive to '\(destinationPath)'"
                    )
                let archiver = self.archiverProvider(fileSystem)

                // TODO: Bail if archive contains relative paths or overlapping files

                defer {
                    try? fileSystem.removeFileTree(downloadPath)
                }

                do {
                    try await archiver.extract(
                        from: downloadPath,
                        to: destinationPath
                    )

                    observabilityScope
                        .emit(
                            debug: "extracted \(package) \(version) source archive to '\(destinationPath)' in \(extractStart.distance(to: .now()).descriptionInSeconds)"
                        )

                    // strip first level component
                    try fileSystem
                        .stripFirstLevel(of: destinationPath)
                    // write down copy of version metadata
                    let registryMetadataPath = destinationPath
                        .appending(
                            component: RegistryReleaseMetadataStorage
                                .fileName
                        )
                    observabilityScope
                        .emit(
                            debug: "saving \(package) \(version) metadata to '\(registryMetadataPath)'"
                        )
                    try RegistryReleaseMetadataStorage.save(
                        metadata: versionMetadata,
                        signingEntity: signingEntity,
                        to: registryMetadataPath,
                        fileSystem: fileSystem
                    )
                } catch {
                    throw StringError(
                        "failed extracting '\(downloadPath)' to '\(destinationPath)': \(error.interpolationDescription)"
                    )
                }
            case 404:
                throw RegistryError.packageVersionNotFound
            default:
                throw self.unexpectedStatusError(response, expectedStatus: [200, 404])
            }
        } catch {
          throw RegistryError.failedDownloadingSourceArchive(
                registry: registry,
                package: package.underlying,
                version: version,
                error: error
            )
        }
    }

    public func lookupIdentities(
        scmURL: SourceControlURL,
        timeout: DispatchTimeInterval? = .none,
        observabilityScope: ObservabilityScope
    ) async throws -> Set<PackageIdentity> {
        guard let registry = self.configuration.defaultRegistry else {
            throw RegistryError.registryNotConfigured(scope: nil)
        }

        if registry.supportsAvailability {
            try await self.checkAvailabilityCache(
                registry: registry,
                observabilityScope: observabilityScope
            )
        }

        return try await self._lookupIdentities(
            registry: registry,
            scmURL: scmURL,
            timeout: timeout,
            observabilityScope: observabilityScope
        )
    }

    // marked internal for testing
    func _lookupIdentities(
        registry: Registry,
        scmURL: SourceControlURL,
        timeout: DispatchTimeInterval?,
        observabilityScope: ObservabilityScope
    ) async throws -> Set<PackageIdentity> {
        guard var components = URLComponents(url: registry.url, resolvingAgainstBaseURL: true) else {
            throw RegistryError.invalidURL(registry.url)
        }
        components.appendPathComponents("identifiers")

        components.queryItems = [
            URLQueryItem(name: "url", value: scmURL.absoluteString),
        ]

        guard let url = components.url else {
            throw RegistryError.invalidURL(registry.url)
        }

        let request = HTTPClient.Request(
            method: .get,
            url: url,
            headers: [
                "Accept": self.acceptHeader(mediaType: .json),
            ],
            options: self.defaultRequestOptions(timeout: timeout)
        )

        let start = DispatchTime.now()
        observabilityScope.emit(info: "looking up identity for \(scmURL) from \(request.url)")
        do {
            let response = try await self.httpClient.execute(request, observabilityScope: observabilityScope, progress: nil)
            observabilityScope
                .emit(
                    debug: "server response for \(request.url): \(response.statusCode) in \(start.distance(to: .now()).descriptionInSeconds)"
                )
            switch response.statusCode {
            case 200:
                let packageIdentities = try response.parseJSON(
                    Serialization.PackageIdentifiers.self,
                    decoder: self.jsonDecoder
                )
                observabilityScope.emit(debug: "matched identities for \(scmURL): \(packageIdentities)")
                return Set(packageIdentities.identifiers.map {
                    PackageIdentity.plain($0)
                })
            case 404:
                // 404 is valid, no identities mapped
                return []
            default:
                throw self.unexpectedStatusError(response, expectedStatus: [200, 404])
            }
        } catch {
            throw RegistryError.failedIdentityLookup(registry: registry, scmURL: scmURL, error: error)
        }
    }

    public func login(
        loginURL: URL,
        timeout: DispatchTimeInterval? = .none,
        observabilityScope: ObservabilityScope
    ) async throws {
        let request = HTTPClient.Request(
            method: .post,
            url: loginURL,
            options: self.defaultRequestOptions(timeout: timeout)
        )

        let start = DispatchTime.now()
        observabilityScope.emit(info: "logging-in into \(request.url)")
        do {
            let response = try await self.httpClient.execute(request, observabilityScope: observabilityScope, progress: nil)
            observabilityScope
                .emit(
                    debug: "server response for \(request.url): \(response.statusCode) in \(start.distance(to: .now()).descriptionInSeconds)"
                )
            switch response.statusCode {
            case 200:
                return
            default:
                let error = self.unexpectedStatusError(response, expectedStatus: [200])
                throw RegistryError.loginFailed(url: loginURL, error: error)
            }
        } catch {
            throw RegistryError.loginFailed(url: loginURL, error: error)
        }
    }

    public func publish(
        registryURL: URL,
        packageIdentity: PackageIdentity,
        packageVersion: Version,
        packageArchive: AbsolutePath,
        packageMetadata: AbsolutePath?,
        signature: [UInt8]?,
        metadataSignature: [UInt8]?,
        signatureFormat: SignatureFormat?,
        timeout: DispatchTimeInterval? = .none,
        fileSystem: FileSystem,
        observabilityScope: ObservabilityScope
    ) async throws -> PublishResult {
        guard let registryIdentity = packageIdentity.registry else {
            throw RegistryError.invalidPackageIdentity(packageIdentity)
        }
        guard var components = URLComponents(url: registryURL, resolvingAgainstBaseURL: true) else {
            throw RegistryError.invalidURL(registryURL)
        }
        components.appendPathComponents(registryIdentity.scope.description)
        components.appendPathComponents(registryIdentity.name.description)
        components.appendPathComponents(packageVersion.description)

        guard let url = components.url else {
            throw RegistryError.invalidURL(registryURL)
        }

        // TODO: don't load the entire file in memory
        guard let packageArchiveContent: Data = try? fileSystem.readFileContents(packageArchive) else {
            throw RegistryError.failedLoadingPackageArchive(packageArchive)
        }
        var metadataContent: String? = .none
        if let packageMetadata {
            do {
                metadataContent = try fileSystem.readFileContents(packageMetadata)
            } catch {
                throw RegistryError.failedLoadingPackageMetadata(packageMetadata)
            }
        }

        // TODO: add generic support for upload requests in Basics
        let boundary = UUID().uuidString
        var body = Data()

        // archive field
        body.append(contentsOf: """
        --\(boundary)\r
        Content-Disposition: form-data; name=\"source-archive\"\r
        Content-Type: application/zip\r
        Content-Transfer-Encoding: binary\r
        \r\n
        """.utf8)
        body.append(packageArchiveContent)

        if let signature {
            guard signatureFormat != nil else {
                throw RegistryError.missingSignatureFormat
            }

            body.append(contentsOf: """
            \r
            --\(boundary)\r
            Content-Disposition: form-data; name=\"source-archive-signature\"\r
            Content-Type: application/octet-stream\r
            Content-Transfer-Encoding: binary\r
            \r\n
            """.utf8)
            body.append(contentsOf: signature)
        }

        // metadata field
        if let metadataContent {
            body.append(contentsOf: """
            \r
            --\(boundary)\r
            Content-Disposition: form-data; name=\"metadata\"\r
            Content-Type: application/json\r
            Content-Transfer-Encoding: quoted-printable\r
            \r
            \(metadataContent)
            """.utf8)

            if signature != nil {
                guard metadataSignature != nil else {
                    throw RegistryError.invalidSignature(reason: "both archive and metadata must be signed")
                }
            }

            if let metadataSignature {
                guard signature != nil else {
                    throw RegistryError.invalidSignature(reason: "both archive and metadata must be signed")
                }
                guard signatureFormat != nil else {
                    throw RegistryError.missingSignatureFormat
                }

                body.append(contentsOf: """
                \r
                --\(boundary)\r
                Content-Disposition: form-data; name=\"metadata-signature\"\r
                Content-Type: application/octet-stream\r
                Content-Transfer-Encoding: binary\r
                \r\n
                """.utf8)
                body.append(contentsOf: metadataSignature)
            }
        }

        // footer
        body.append(contentsOf: "\r\n--\(boundary)--\r\n".utf8)

        var request = HTTPClient.Request(
            method: .put,
            url: url,
            headers: [
                "Content-Type": "multipart/form-data;boundary=\"\(boundary)\"",
                "Accept": self.acceptHeader(mediaType: .json),
                "Expect": "100-continue",
                "Prefer": "respond-async",
            ],
            body: body,
            options: self.defaultRequestOptions(timeout: timeout)
        )

        if signature != nil, let signatureFormat {
            request.headers.add(name: "X-Swift-Package-Signature-Format", value: signatureFormat.rawValue)
        }

        let start = DispatchTime.now()
        observabilityScope.emit(info: "publishing \(packageIdentity) \(packageVersion) to \(request.url)")
        do {
            let response = try await self.httpClient.execute(request, observabilityScope: observabilityScope, progress: nil)

            observabilityScope
                .emit(
                    debug: "server response for \(request.url): \(response.statusCode) in \(start.distance(to: .now()).descriptionInSeconds)"
                )
            switch response.statusCode {
            case 201:
                try response.validateAPIVersion()
                let location = response.headers.get("Location").first.flatMap { URL(string: $0) }
                return PublishResult.published(location)
            case 202:
                try response.validateAPIVersion()

                guard let location = (response.headers.get("Location").first.flatMap { URL(string: $0) }) else {
                    throw RegistryError.missingPublishingLocation
                }
                let retryAfter = response.headers.get("Retry-After").first.flatMap { Int($0) }
                return PublishResult.processing(statusURL: location, retryAfter: retryAfter)
            default:
                throw self.unexpectedStatusError(response, expectedStatus: [201, 202])
            }
        } catch {
            throw RegistryError.failedPublishing(error)
        }
    }

    // marked internal for testing
    func checkAvailability(
        registry: Registry,
        timeout: DispatchTimeInterval? = .none,
        observabilityScope: ObservabilityScope
    ) async throws -> AvailabilityStatus {
        guard registry.supportsAvailability else {
            throw StringError("registry \(registry.url) does not support availability checks.")
        }

        guard var components = URLComponents(url: registry.url, resolvingAgainstBaseURL: true) else {
            throw RegistryError.invalidURL(registry.url)
        }
        components.appendPathComponents("availability")

        guard let url = components.url else {
            throw RegistryError.invalidURL(registry.url)
        }

        let request = HTTPClient.Request(
            method: .get,
            url: url,
            options: self.defaultRequestOptions(timeout: timeout)
        )

        let start = DispatchTime.now()
        observabilityScope.emit(info: "checking availability of \(registry.url) using \(request.url)")
        do {
            let response = try await self.httpClient.execute(request, observabilityScope: observabilityScope, progress: nil)
            observabilityScope
                .emit(
                    debug: "server response for \(request.url): \(response.statusCode) in \(start.distance(to: .now()).descriptionInSeconds)"
                )
            switch response.statusCode {
            case 200:
                return .available
            case let value where AvailabilityStatus.unavailableStatusCodes.contains(value):
                return .unavailable
            default:
                if let error = try? response.parseError(decoder: self.jsonDecoder) {
                    return .error(error.detail)
                }
                return .error("unknown server error (\(response.statusCode))")
            }
        } catch {
            throw RegistryError.availabilityCheckFailed(registry: registry, error: error)
        }
    }

    private func checkAvailabilityCache(
        registry: Registry,
        observabilityScope: ObservabilityScope
    ) async throws {
        let availabilityHandler: (Result<AvailabilityStatus, Error>) throws -> Void = { result in
            switch result {
            case .success(let status):
                switch status {
                case .available:
                    return
                case .unavailable:
                    throw RegistryError.registryNotAvailable(registry)
                case .error(let description):
                    throw StringError(description)
                }
            case .failure(let error):
                throw error
            }
        }

        if let cached = self.availabilityCache[registry.url], cached.expires < .now() {
            return try availabilityHandler(cached.status)
        }

        let result: Result<AvailabilityStatus, Error>
        do {
            result = try await .success(self.checkAvailability(
                registry: registry,
                observabilityScope: observabilityScope
            ))
        } catch {
            result = .failure(error)
        }

        self.availabilityCache[registry.url] = (status: result, expires: .now() + Self.availabilityCacheTTL)
        try availabilityHandler(result)
    }

    private func unexpectedStatusError(
        _ response: HTTPClientResponse,
        expectedStatus: [Int]
    ) -> Error {
        if let error = try? response.parseError(decoder: self.jsonDecoder) {
            return RegistryError.serverError(code: response.statusCode, details: error.detail)
        }

        switch response.statusCode {
        case 401:
            return RegistryError.unauthorized
        case 403:
            return RegistryError.forbidden
        case 400...499:
            return RegistryError.clientError(
                code: response.statusCode,
                details: response.body.map { String(decoding: $0, as: UTF8.self) } ?? ""
            )
        case 501:
            return RegistryError.authenticationMethodNotSupported
        case 500...599:
            return RegistryError.serverError(
                code: response.statusCode,
                details: response.body.map { String(decoding: $0, as: UTF8.self) } ?? ""
            )
        default:
            return RegistryError.invalidResponseStatus(expected: expectedStatus, actual: response.statusCode)
        }
    }

    private func defaultRequestOptions(
        timeout: DispatchTimeInterval? = .none
    ) -> HTTPClient.Request.Options {
        var options = HTTPClient.Request.Options()
        options.timeout = timeout
        options.authorizationProvider = self.authorizationProvider
        return options
    }

    private struct MetadataCacheKey: Hashable {
        let registry: Registry
        let package: PackageIdentity.RegistryIdentity
    }
}

public enum RegistryError: Error, CustomStringConvertible {
    case registryNotConfigured(scope: PackageIdentity.Scope?)
    case invalidPackageIdentity(PackageIdentity)
    case invalidURL(URL)
    case invalidResponseStatus(expected: [Int], actual: Int)
    case invalidContentVersion(expected: String, actual: String?)
    case invalidContentType(expected: String, actual: String?)
    case invalidResponse
    case missingSourceArchive
    case invalidSourceArchive
    case unsupportedHashAlgorithm(String)
    case failedToComputeChecksum(Error)
    case checksumChanged(latest: String, previous: String)
    case invalidChecksum(expected: String, actual: String)
    case pathAlreadyExists(AbsolutePath)
    case failedRetrievingReleases(registry: Registry, package: PackageIdentity, error: Error)
    case failedRetrievingReleaseInfo(registry: Registry, package: PackageIdentity, version: Version, error: Error)
    case failedRetrievingReleaseChecksum(registry: Registry, package: PackageIdentity, version: Version, error: Error)
    case failedRetrievingManifest(registry: Registry, package: PackageIdentity, version: Version, error: Error)
    case failedDownloadingSourceArchive(registry: Registry, package: PackageIdentity, version: Version, error: Error)
    case failedIdentityLookup(registry: Registry, scmURL: SourceControlURL, error: Error)
    case failedLoadingPackageArchive(AbsolutePath)
    case failedLoadingPackageMetadata(AbsolutePath)
    case failedPublishing(Error)
    case missingPublishingLocation
    case serverError(code: Int, details: String)
    case clientError(code: Int, details: String)
    case unauthorized
    case authenticationMethodNotSupported
    case forbidden
    case loginFailed(url: URL, error: Error)
    case availabilityCheckFailed(registry: Registry, error: Error)
    case registryNotAvailable(Registry)
    case packageNotFound
    case packageVersionNotFound
    case sourceArchiveMissingChecksum(registry: Registry, package: PackageIdentity, version: Version)
    case sourceArchiveNotSigned(registry: Registry, package: PackageIdentity, version: Version)
    case failedLoadingSignature
    case failedRetrievingSourceArchiveSignature(
        registry: Registry,
        package: PackageIdentity,
        version: Version,
        error: Error
    )
    case manifestNotSigned(registry: Registry, package: PackageIdentity, version: Version, toolsVersion: ToolsVersion?)
    case missingConfiguration(details: String)
    case badConfiguration(details: String)
    case missingSignatureFormat
    case unknownSignatureFormat(String)
    case invalidSignature(reason: String)
    case invalidSigningCertificate(reason: String)
    case signerNotTrusted(PackageIdentity, SigningEntity)
    case failedToValidateSignature(Error)
    case signingEntityForReleaseChanged(
        registry: Registry,
        package: PackageIdentity,
        version: Version,
        latest: SigningEntity?,
        previous: SigningEntity
    )
    case signingEntityForPackageChanged(
        registry: Registry,
        package: PackageIdentity,
        version: Version,
        latest: SigningEntity?,
        previous: SigningEntity,
        previousVersion: Version
    )

    public var description: String {
        switch self {
        case .registryNotConfigured(let scope):
            if let scope {
                return "no registry configured for '\(scope)' scope"
            } else {
                return "no registry configured'"
            }
        case .invalidPackageIdentity(let packageIdentity):
            return "invalid package identifier '\(packageIdentity)'"
        case .invalidURL(let url):
            return "invalid URL '\(url)'"
        case .invalidResponseStatus(let expected, let actual):
            return "invalid registry response status '\(actual)', expected '\(expected)'"
        case .invalidContentVersion(let expected, let actual):
            return "invalid registry response content version '\(actual ?? "")', expected '\(expected)'"
        case .invalidContentType(let expected, let actual):
            return "invalid registry response content type '\(actual ?? "")', expected '\(expected)'"
        case .invalidResponse:
            return "invalid registry response"
        case .missingSourceArchive:
            return "missing registry source archive"
        case .invalidSourceArchive:
            return "invalid registry source archive"
        case .unsupportedHashAlgorithm(let algorithm):
            return "unsupported hash algorithm '\(algorithm)'"
        case .failedToComputeChecksum(let error):
            return "failed computing registry source archive checksum: \(error.interpolationDescription)"
        case .checksumChanged(let latest, let previous):
            return "the latest checksum '\(latest)' is different from the previously recorded value '\(previous)'"
        case .invalidChecksum(let expected, let actual):
            return "invalid registry source archive checksum '\(actual)', expected '\(expected)'"
        case .pathAlreadyExists(let path):
            return "path already exists '\(path)'"
        case .failedRetrievingReleases(let registry, let packageIdentity, let error):
            return "failed fetching \(packageIdentity) releases list from \(registry): \(error.interpolationDescription)"
        case .failedRetrievingReleaseInfo(let registry, let packageIdentity, let version, let error):
            return "failed fetching \(packageIdentity) version \(version) release information from \(registry): \(error.interpolationDescription)"
        case .failedRetrievingReleaseChecksum(let registry, let packageIdentity, let version, let error):
            return "failed fetching \(packageIdentity) version \(version) release checksum from \(registry): \(error.interpolationDescription)"
        case .failedRetrievingManifest(let registry, let packageIdentity, let version, let error):
            return "failed retrieving \(packageIdentity) version \(version) manifest from \(registry): \(error.interpolationDescription)"
        case .failedDownloadingSourceArchive(let registry, let packageIdentity, let version, let error):
            return "failed downloading \(packageIdentity) version \(version) source archive from \(registry): \(error.interpolationDescription)"
        case .failedIdentityLookup(let registry, let scmURL, let error):
            return "failed looking up identity for \(scmURL) on \(registry): \(error.interpolationDescription)"
        case .failedLoadingPackageArchive(let path):
            return "failed loading package archive at '\(path)' for publishing"
        case .failedLoadingPackageMetadata(let path):
            return "failed loading package metadata at '\(path)' for publishing"
        case .failedPublishing(let error):
            return "failed publishing: \(error.interpolationDescription)"
        case .missingPublishingLocation:
            return "response missing registry source archive"
        case .serverError(let code, let details):
            return "server error \(code): \(details)"
        case .clientError(let code, let details):
            return "client error \(code): \(details)"
        case .unauthorized:
            return "missing or invalid authentication credentials"
        case .authenticationMethodNotSupported:
            return "authentication method not supported"
        case .forbidden:
            return "forbidden"
        case .availabilityCheckFailed(let registry, let error):
            return "failed checking availability of registry at '\(registry.url)': \(error.interpolationDescription)"
        case .registryNotAvailable(let registry):
            return "registry at '\(registry.url)' is not available at this time, please try again later"
        case .packageNotFound:
            return "package not found on registry"
        case .packageVersionNotFound:
            return "package version not found on registry"
        case .sourceArchiveMissingChecksum(let registry, let packageIdentity, let version):
            return "\(packageIdentity) version \(version) source archive from \(registry) has no checksum"
        case .sourceArchiveNotSigned(let registry, let packageIdentity, let version):
            return "\(packageIdentity) version \(version) source archive from \(registry) is not signed"
        case .failedLoadingSignature:
            return "failed loading signature for validation"
        case .failedRetrievingSourceArchiveSignature(let registry, let packageIdentity, let version, let error):
            return "failed retrieving '\(packageIdentity)' version \(version) source archive signature from '\(registry)': \(error.interpolationDescription)"
        case .manifestNotSigned(let registry, let packageIdentity, let version, let toolsVersion):
            return "manifest for \(packageIdentity) version \(version) tools version \(toolsVersion.map { "\($0)" } ?? "unspecified") from \(registry) is not signed"
        case .missingConfiguration(let details):
            return "unable to proceed because of missing configuration: \(details)"
        case .badConfiguration(let details):
            return "unable to proceed because of bad configuration: \(details)"
        case .missingSignatureFormat:
            return "missing signature format"
        case .unknownSignatureFormat(let format):
            return "unknown signature format: \(format)"
        case .invalidSignature(let reason):
            return "signature is invalid: \(reason)"
        case .invalidSigningCertificate(let reason):
            return "the signing certificate is invalid: \(reason)"
        case .signerNotTrusted(_, let signingEntity):
            return "the signer \(signingEntity) is not trusted"
        case .failedToValidateSignature(let error):
            return "failed to validate signature: \(error.interpolationDescription)"
        case .signingEntityForReleaseChanged(let registry, let package, let version, let latest, let previous):
            return "the signing entity '\(String(describing: latest))' from \(registry) for \(package) version \(version) is different from the previously recorded value '\(previous)'"
        case .signingEntityForPackageChanged(
            let registry,
            let package,
            let version,
            let latest,
            let previous,
            let previousVersion
        ):
            return "the signing entity '\(String(describing: latest))' from \(registry) for \(package) version \(version) is different from the previously recorded value '\(previous)' for version \(previousVersion)"
        case .loginFailed(let url, let error):
            return "registry login using \(url) failed: \(error.interpolationDescription)"
        }
    }
}

extension RegistryClient {
    fileprivate enum APIVersion: String {
        case v1 = "1"
    }
}

extension RegistryClient {
    fileprivate enum MediaType: String {
        case json
        case swift
        case zip
    }

    fileprivate enum ContentType: String, CaseIterable {
        case json = "application/json"
        case swift = "text/x-swift"
        case zip = "application/zip"
        case error = "application/problem+json"
    }

    private func acceptHeader(mediaType: MediaType) -> String {
        "application/vnd.swift.registry.v\(Self.apiVersion.rawValue)+\(mediaType)"
    }
}

extension RegistryClient {
    public struct PackageMetadata {
        public let registry: Registry
        public let versions: [Version]
        public let alternateLocations: [SourceControlURL]?
    }

    public struct PackageVersionMetadata: Sendable {
        public let registry: Registry
        public let licenseURL: URL?
        public let readmeURL: URL?
        public let repositoryURLs: [SourceControlURL]?
        public let resources: [Resource]
        public let author: Author?
        public let description: String?
        public let publishedAt: Date?

        public var sourceArchive: Resource? {
            self.resources.first(where: { $0.name == "source-archive" })
        }

        public struct Resource: Sendable {
            public let name: String
            public let type: String
            public let checksum: String?
            public let signing: Signing?
            public let signingEntity: SigningEntity?

            public init(
                name: String,
                type: String,
                checksum: String?,
                signing: Signing?,
                signingEntity: SigningEntity?
            ) {
                self.name = name
                self.type = type
                self.checksum = checksum
                self.signing = signing
                self.signingEntity = signingEntity
            }
        }

        public struct Signing: Sendable {
            public let signatureBase64Encoded: String
            public let signatureFormat: String
        }

        public struct Author: Sendable {
            public let name: String
            public let email: String?
            public let description: String?
            public let organization: Organization?
            public let url: URL?
        }

        public struct Organization: Sendable {
            public let name: String
            public let email: String?
            public let description: String?
            public let url: URL?
        }
    }
}

extension RegistryClient {
    fileprivate struct AlternativeLocationLink {
        let url: SourceControlURL
        let kind: Kind

        enum Kind: String {
            case canonical
            case alternate
        }
    }
}

extension RegistryClient {
    fileprivate struct ManifestLink {
        let url: URL
        let filename: String
        let toolsVersion: ToolsVersion
    }
}

extension RegistryClient {
    public enum PublishResult: Equatable {
        case published(URL?)
        case processing(statusURL: URL, retryAfter: Int?)
    }
}

extension RegistryClient {
    public enum AvailabilityStatus: Equatable {
        case available
        case unavailable
        case error(String)

        // marked internal for testing
        static var unavailableStatusCodes = [404, 501]
    }
}

extension RegistryClient {
    struct ServerError: Decodable {
        let detail: String
    }

    struct RatelimitError {
        let retryAfter: Int
    }
}

extension HTTPClientResponse {
    fileprivate func parseJSON<T>(_ type: T.Type, decoder: JSONDecoder) throws -> T where T: Decodable {
        try self.validateAPIVersion()
        try self.validateContentType(.json)

        guard let data = self.body else {
            throw RegistryError.invalidResponse
        }

        return try decoder.decode(type, from: data)
    }

    fileprivate func parseError(
        decoder: JSONDecoder
    ) throws -> RegistryClient.ServerError {
        try self.validateAPIVersion()
        try self.validateContentType(.error)

        guard let data = self.body else {
            throw RegistryError.invalidResponse
        }

        return try decoder.decode(RegistryClient.ServerError.self, from: data)
    }
}

extension HTTPClientResponse {
    private func validateStatusCode(_ expectedStatusCodes: [Int]) throws {
        guard expectedStatusCodes.contains(self.statusCode) else {
            throw RegistryError.invalidResponseStatus(expected: expectedStatusCodes, actual: self.statusCode)
        }
    }

    fileprivate func validateAPIVersion(
        _ expectedVersion: RegistryClient.APIVersion = .v1,
        isOptional: Bool = false
    ) throws {
        let apiVersion = self.apiVersion

        if isOptional, apiVersion == nil {
            return
        }

        // Check API version as long as `Content-Version` is set
        guard apiVersion == expectedVersion else {
            throw RegistryError.invalidContentVersion(
                expected: expectedVersion.rawValue,
                actual: self.apiVersion?.rawValue
            )
        }
    }

    fileprivate func validateContentType(_ expectedContentType: RegistryClient.ContentType) throws {
        guard self.contentType == expectedContentType else {
            throw RegistryError.invalidContentType(
                expected: expectedContentType.rawValue,
                actual: self.contentType?.rawValue
            )
        }
    }

    fileprivate var apiVersion: RegistryClient.APIVersion? {
        self.headers.get("Content-Version").first.flatMap { headerValue in
            RegistryClient.APIVersion(rawValue: headerValue)
        }
    }

    private var contentType: RegistryClient.ContentType? {
        self.headers.get("Content-Type").first.flatMap { headerValue in
            if let contentType = RegistryClient.ContentType(rawValue: headerValue) {
                return contentType
            }
            if let contentType = RegistryClient.ContentType.allCases.first(where: {
                headerValue.hasPrefix($0.rawValue + ";")
            }) {
                return contentType
            }
            return nil
        }
    }
}

extension HTTPClientHeaders {
    /*
     <https://github.com/mona/LinkedList>; rel="canonical",
     <ssh://git@github.com:mona/LinkedList.git>; rel="alternate",
      */
    fileprivate func parseAlternativeLocationLinks() throws -> [RegistryClient.AlternativeLocationLink]? {
        try self.get("Link").map { header -> [RegistryClient.AlternativeLocationLink] in
            let linkLines = header.split(separator: ",").map(String.init).map { $0.spm_chuzzle() ?? $0 }
            return try linkLines.compactMap { linkLine in
                try parseAlternativeLocationLine(linkLine)
            }
        }.flatMap { $0 }
    }

    private func parseAlternativeLocationLine(_ value: String) throws -> RegistryClient.AlternativeLocationLink? {
        let fields = value.split(separator: ";")
            .map(String.init)
            .map { $0.spm_chuzzle() ?? $0 }

        guard fields.count == 2 else {
            return nil
        }

        guard let link = fields.first(where: { $0.hasPrefix("<") }).map({ String($0.dropFirst().dropLast()) })
        else {
            return nil
        }

        guard let rel = fields.first(where: { $0.hasPrefix("rel=") }).flatMap({ parseLinkFieldValue($0) }),
              let kind = RegistryClient.AlternativeLocationLink.Kind(rawValue: rel)
        else {
            return nil
        }

        return RegistryClient.AlternativeLocationLink(
            url: SourceControlURL(link),
            kind: kind
        )
    }
}

extension HTTPClientHeaders {
    /*
     <http://packages.example.com/mona/LinkedList/1.1.1/Package.swift?swift-version=4>; rel="alternate"; filename="Package@swift-4.swift"; swift-tools-version="4.0"
     */
    fileprivate func parseManifestLinks() throws -> [RegistryClient.ManifestLink] {
        try self.get("Link").map { header -> [RegistryClient.ManifestLink] in
            let linkLines = header.split(separator: ",").map(String.init).map { $0.spm_chuzzle() ?? $0 }
            return try linkLines.compactMap { linkLine in
                try parseManifestLinkLine(linkLine)
            }
        }.flatMap { $0 }
    }

    private func parseManifestLinkLine(_ value: String) throws -> RegistryClient.ManifestLink? {
        let fields = value.split(separator: ";")
            .map(String.init)
            .map { $0.spm_chuzzle() ?? $0 }

        guard fields.count == 4 else {
            return nil
        }

        guard let link = fields.first(where: { $0.hasPrefix("<") }).map({ String($0.dropFirst().dropLast()) }),
              let url = URL(string: link)
        else {
            return nil
        }

        guard let rel = fields.first(where: { $0.hasPrefix("rel=") }).flatMap({ parseLinkFieldValue($0) }),
              rel == "alternate"
        else {
            return nil
        }

        guard let filename = fields.first(where: { $0.hasPrefix("filename=") }).flatMap({ parseLinkFieldValue($0) })
        else {
            return nil
        }

        guard let toolsVersion = fields.first(where: { $0.hasPrefix("swift-tools-version=") })
            .flatMap({ parseLinkFieldValue($0) })
        else {
            return nil
        }

        guard let toolsVersion = ToolsVersion(string: toolsVersion) else {
            throw StringError("Invalid tools version in alternate manifest link '\(value)'")
        }

        return RegistryClient.ManifestLink(
            url: url,
            filename: filename,
            toolsVersion: toolsVersion
        )
    }
}

extension HTTPClientHeaders {
    private func parseLinkFieldValue(_ field: String) -> String? {
        let parts = field.split(separator: "=")
            .map(String.init)
            .map { $0.spm_chuzzle() ?? $0 }

        guard parts.count == 2 else {
            return nil
        }

        return parts[1].replacingOccurrences(of: "\"", with: "")
    }
}

// MARK: - Serialization

extension RegistryClient {
    // marked public for testing (cross module visibility)
    public enum Serialization {
        // marked public for testing (cross module visibility)
        public struct PackageMetadata: Codable {
            public let releases: [String: Release]

            public init(releases: [String: Release]) {
                self.releases = releases
            }

            public struct Release: Codable {
                public var url: String?
                public var problem: Problem?

                public init(url: String?, problem: Problem? = .none) {
                    self.url = url
                    self.problem = problem
                }
            }

            public struct Problem: Codable {
                public var status: Int?
                public var title: String?
                public var detail: String

                public init(status: Int, title: String, detail: String) {
                    self.status = status
                    self.title = title
                    self.detail = detail
                }
            }
        }

        // marked public for testing (cross module visibility)
        public struct VersionMetadata: Codable {
            public let id: String
            public let version: String
            public let resources: [Resource]
            public let metadata: AdditionalMetadata?
            public let publishedAt: Date?

            var sourceArchive: Resource? {
                self.resources.first(where: { $0.name == "source-archive" })
            }

            public init(
                id: String,
                version: String,
                resources: [Resource],
                metadata: AdditionalMetadata?,
                publishedAt: Date?
            ) {
                self.id = id
                self.version = version
                self.resources = resources
                self.metadata = metadata
                self.publishedAt = publishedAt
            }

            public struct Resource: Codable {
                public let name: String
                public let type: String
                public let checksum: String?
                public let signing: Signing?

                public init(name: String, type: String, checksum: String, signing: Signing?) {
                    self.name = name
                    self.type = type
                    self.checksum = checksum
                    self.signing = signing
                }
            }

            public struct Signing: Codable {
                public let signatureBase64Encoded: String
                public let signatureFormat: String
            }

            public struct AdditionalMetadata: Codable {
                public let author: Author?
                public let description: String?
                public let licenseURL: String?
                public let readmeURL: String?
                public let repositoryURLs: [String]?
                public let originalPublicationTime: Date?

                public init(
                    author: Author? = nil,
                    description: String,
                    licenseURL: String? = nil,
                    readmeURL: String? = nil,
                    repositoryURLs: [String]? = nil,
                    originalPublicationTime: Date? = nil
                ) {
                    self.author = author
                    self.description = description
                    self.licenseURL = licenseURL
                    self.readmeURL = readmeURL
                    self.repositoryURLs = repositoryURLs
                    self.originalPublicationTime = originalPublicationTime
                }
            }

            public struct Author: Codable {
                public let name: String
                public let email: String?
                public let description: String?
                public let organization: Organization?
                public let url: String?
            }

            public struct Organization: Codable {
                public let name: String
                public let email: String?
                public let description: String?
                public let url: String?
            }
        }

        // marked public for testing (cross module visibility)
        public struct PackageIdentifiers: Codable {
            public let identifiers: [String]

            public init(identifiers: [String]) {
                self.identifiers = identifiers
            }
        }
    }
}

// MARK: - RegistryReleaseMetadata serialization helpers

extension RegistryReleaseMetadataStorage {
    fileprivate static func save(
        metadata: RegistryClient.PackageVersionMetadata,
        signingEntity: SigningEntity?,
        to path: AbsolutePath,
        fileSystem: FileSystem
    ) throws {
        let registryMetadata = try RegistryReleaseMetadata(
            metadata: metadata,
            signingEntity: signingEntity
        )
        try self.save(registryMetadata, to: path, fileSystem: fileSystem)
    }
}

extension RegistryReleaseMetadata {
    fileprivate init(
        metadata: RegistryClient.PackageVersionMetadata,
        signingEntity: PackageSigning.SigningEntity?
    ) throws {
        self.init(
            source: .registry(metadata.registry.url),
            metadata: .init(
                author: metadata.author.flatMap {
                    .init(
                        name: $0.name,
                        emailAddress: $0.email,
                        description: $0.description,
                        url: $0.url,
                        organization: $0.organization.flatMap {
                            .init(
                                name: $0.name,
                                emailAddress: $0.email,
                                description: $0.description,
                                url: $0.url
                            )
                        }
                    )
                },
                description: metadata.description,
                licenseURL: metadata.licenseURL,
                readmeURL: metadata.readmeURL,
                scmRepositoryURLs: metadata.repositoryURLs
            ),
            signature: try metadata.sourceArchive?.signing.flatMap {
                guard let signatureData = Data(base64Encoded: $0.signatureBase64Encoded) else {
                    throw StringError("invalid based64 encoded signature")
                }
                return RegistrySignature(
                    signedBy: signingEntity.flatMap {
                        switch $0 {
                        case .recognized(let type, let name, let organizationalUnit, let organization):
                            return .recognized(
                                type: type.rawValue,
                                commonName: name,
                                organization: organization,
                                identity: organizationalUnit
                            )
                        case .unrecognized(let name, _, let organization):
                            return .unrecognized(commonName: name, organization: organization)
                        }
                    },
                    format: $0.signatureFormat,
                    value: Array(signatureData)
                )
            }
        )
    }
}

private struct RegistryClientSignatureValidationDelegate: SignatureValidation.Delegate {
    let underlying: RegistryClient.Delegate?

    private let onUnsignedResponseCache = ThreadSafeKeyValueStore<ResponseCacheKey, Bool>()
    private let onUntrustedResponseCache = ThreadSafeKeyValueStore<ResponseCacheKey, Bool>()

    func onUnsigned(
        registry: Registry,
        package: PackageModel.PackageIdentity,
        version: TSCUtility.Version
    ) async -> Bool {
        let responseCacheKey = ResponseCacheKey(registry: registry, package: package, version: version)
        if let cachedResponse = self.onUnsignedResponseCache[responseCacheKey] {
            return cachedResponse
        }

        if let underlying {
            let response = await underlying.onUnsigned(
                registry: registry,
                package: package,
                version: version
            )

            self.onUnsignedResponseCache[responseCacheKey] = response
            return response
        } else {
            // true == continue resolution
            // false == stop dependency resolution
            return false
        }
    }

    func onUntrusted(
        registry: Registry,
        package: PackageModel.PackageIdentity,
        version: TSCUtility.Version
    ) async -> Bool {
        let responseCacheKey = ResponseCacheKey(registry: registry, package: package, version: version)
        if let cachedResponse = self.onUntrustedResponseCache[responseCacheKey] {
            return cachedResponse
        }

        if let underlying {
            let response = await underlying.onUntrusted(
                registry: registry,
                package: package,
                version: version
            )
            self.onUntrustedResponseCache[responseCacheKey] = response
            return response
        } else {
            // true == continue resolution
            // false == stop dependency resolution
            return false
        }
    }

    private struct ResponseCacheKey: Hashable {
        let registry: Registry
        let package: PackageModel.PackageIdentity
        let version: TSCUtility.Version
    }
}

// MARK: - Utilities

extension URLComponents {
    fileprivate mutating func appendPathComponents(_ components: String...) {
        path += (path.last == "/" ? "" : "/") + components.joined(separator: "/")
    }
}<|MERGE_RESOLUTION|>--- conflicted
+++ resolved
@@ -281,22 +281,6 @@
             package: package,
             version: version,
             timeout: timeout,
-<<<<<<< HEAD
-            observabilityScope: observabilityScope
-        )
-
-        let resources = await withTaskGroup(of: PackageVersionMetadata.Resource?.self) { group in
-            for resource in versionMetadata.resources {
-                group.addTask {
-                    .init(
-                        name: resource.name,
-                        type: resource.type,
-                        checksum: resource.checksum,
-                        signing: resource.signing.flatMap {
-                            PackageVersionMetadata.Signing(
-                                signatureBase64Encoded: $0.signatureBase64Encoded,
-                                signatureFormat: $0.signatureFormat
-=======
             observabilityScope: observabilityScope,
             callbackQueue: callbackQueue
         ) { result in
@@ -331,32 +315,17 @@
                                             completion($0)
                                         }
 
-                                        SignatureValidation.extractSigningEntity(
-                                            signature: [UInt8](signatureData),
-                                            signatureFormat: signatureFormat,
-                                            configuration: configuration,
-                                            fileSystem: fileSystem,
-                                            completion: wrappedCompletion
-                                        )
-                                    }
-                                }
-                            )
-                        },
-                        author: versionMetadata.metadata?.author.map {
-                            .init(
-                                name: $0.name,
-                                email: $0.email,
-                                description: $0.description,
-                                organization: $0.organization.map {
-                                    .init(
-                                        name: $0.name,
-                                        email: $0.email,
-                                        description: $0.description,
-                                        url: $0.url.flatMap { URL(string: $0) }
-                                    )
-                                },
-                                url: $0.url.flatMap { URL(string: $0) }
->>>>>>> 48181682
+        let resources = await withTaskGroup(of: PackageVersionMetadata.Resource?.self) { group in
+            for resource in versionMetadata.resources {
+                group.addTask {
+                    .init(
+                        name: resource.name,
+                        type: resource.type,
+                        checksum: resource.checksum,
+                        signing: resource.signing.flatMap {
+                            PackageVersionMetadata.Signing(
+                                signatureBase64Encoded: $0.signatureBase64Encoded,
+                                signatureFormat: $0.signatureFormat
                             )
                         },
                         signingEntity: await self.getPackageVersionMetadataSigningEntity(
@@ -631,14 +600,13 @@
                     content: manifestContent
                 )
 
-<<<<<<< HEAD
-                let alternativeManifests = try response.headers.parseManifestLinks()
-                for alternativeManifest in alternativeManifests {
-                    result[alternativeManifest.filename] = (
-                        toolsVersion: alternativeManifest.toolsVersion,
-                        content: .none
-                    )
-=======
+                // checksum TOFU validation helper
+                let checksumTOFU = PackageVersionChecksumTOFU(
+                    fingerprintStorage: self.fingerprintStorage,
+                    fingerprintCheckingMode: self.fingerprintCheckingMode,
+                    versionMetadataProvider: { _, _ in versionMetadata }
+                )
+
                 let start = DispatchTime.now()
                 observabilityScope
                     .emit(info: "retrieving available manifests for \(package) \(version) from \(request.url)")
@@ -751,7 +719,6 @@
                             )
                         ))
                     }
->>>>>>> 48181682
                 }
                 return result
 
@@ -914,13 +881,13 @@
                     observabilityScope: observabilityScope
                 )
 
-<<<<<<< HEAD
-                return manifestContent
-            case 404:
-                throw RegistryError.packageVersionNotFound
-            default:
-                throw self.unexpectedStatusError(response, expectedStatus: [200, 404])
-=======
+                // checksum TOFU validation helper
+                let checksumTOFU = PackageVersionChecksumTOFU(
+                    fingerprintStorage: self.fingerprintStorage,
+                    fingerprintCheckingMode: self.fingerprintCheckingMode,
+                    versionMetadataProvider: { _, _ in versionMetadata }
+                )
+
                 let start = DispatchTime.now()
                 observabilityScope.emit(info: "retrieving \(package) \(version) manifest from \(request.url)")
                 self.httpClient.execute(request, observabilityScope: observabilityScope, progress: nil) { result in
@@ -1008,7 +975,6 @@
                 }
             case .failure(let error):
                 completion(.failure(error))
->>>>>>> 48181682
             }
         } catch {
             throw RegistryError.failedRetrievingManifest(
