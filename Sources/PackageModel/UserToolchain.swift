--- conflicted
+++ resolved
@@ -530,12 +530,8 @@
         searchStrategy: SearchStrategy = .default,
         customLibrariesLocation: ToolchainConfiguration.SwiftPMLibrariesLocation? = nil,
         customInstalledSwiftPMConfiguration: InstalledSwiftPMConfiguration? = nil,
-<<<<<<< HEAD
-        customProvidedLibraries: [LibraryMetadata]? = nil,
+        customProvidedLibraries: [ProvidedLibrary]? = nil,
         fileSystem: any FileSystem = localFileSystem
-=======
-        customProvidedLibraries: [ProvidedLibrary]? = nil
->>>>>>> 9aa348e8
     ) throws {
         self.swiftSDK = swiftSDK
         self.environment = environment
