//===----------------------------------------------------------------------===//
//
// This source file is part of the Swift open source project
//
// Copyright (c) 2014-2017 Apple Inc. and the Swift project authors
// Licensed under Apache License v2.0 with Runtime Library Exception
//
// See http://swift.org/LICENSE.txt for license information
// See http://swift.org/CONTRIBUTORS.txt for the list of Swift project authors
//
//===----------------------------------------------------------------------===//

import Basics
import Dispatch
import PackageModel
import PackageLoading
import PackageGraph

import func XCTest.XCTFail

import enum TSCBasic.ProcessEnv
import struct TSCUtility.Version

package enum MockManifestLoaderError: Swift.Error {
    case unknownRequest(String)
}

/// A mock manifest loader implementation.
///
/// This implementation takes a canned set of manifests for known URLs and
/// versions and exposes them via the `ManifestLoaderProtocol`, for use in
/// testing higher-level clients which use manifests, but don't require testing
/// the loading logic itself.
///
/// This implementation will throw an error if a request to load an unknown
/// manifest is made.
package final class MockManifestLoader: ManifestLoaderProtocol {
    package struct Key: Hashable {
        package let url: String
        package let version: Version?

        package init(url: String, version: Version? = nil) {
            self.url = url
            self.version = version
        }
    }

    package let manifests: ThreadSafeKeyValueStore<Key, Manifest>

    package init(manifests: [Key: Manifest]) {
        self.manifests = ThreadSafeKeyValueStore<Key, Manifest>(manifests)
    }

    package func load(
        manifestPath: AbsolutePath,
        manifestToolsVersion: ToolsVersion,
        packageIdentity: PackageIdentity,
        packageKind: PackageReference.Kind,
        packageLocation: String,
        packageVersion: (version: Version?, revision: String?)?,
        identityResolver: IdentityResolver,
        dependencyMapper: DependencyMapper,
        fileSystem: FileSystem,
        observabilityScope: ObservabilityScope,
        delegateQueue: DispatchQueue,
        callbackQueue: DispatchQueue,
        completion: @escaping (Result<Manifest, Error>) -> Void
    ) {
        callbackQueue.async {
            let key = Key(url: packageLocation, version: packageVersion?.version)
            if let result = self.manifests[key] {
                return completion(.success(result))
            } else {
                return completion(.failure(MockManifestLoaderError.unknownRequest("\(key)")))
            }
        }
    }

    package func resetCache(observabilityScope: ObservabilityScope) {}
    package func purgeCache(observabilityScope: ObservabilityScope) {}
}

extension ManifestLoader {
    package func load(
        manifestPath: AbsolutePath,
        packageKind: PackageReference.Kind,
        toolsVersion manifestToolsVersion: ToolsVersion,
        identityResolver: IdentityResolver = DefaultIdentityResolver(),
        dependencyMapper: DependencyMapper? = .none,
        fileSystem: FileSystem,
        observabilityScope: ObservabilityScope
    ) async throws -> Manifest{
        let packageIdentity: PackageIdentity
        let packageLocation: String
        switch packageKind {
        case .root(let path):
            packageIdentity = try identityResolver.resolveIdentity(for: path)
            packageLocation = path.pathString
        case .fileSystem(let path):
            packageIdentity = try identityResolver.resolveIdentity(for: path)
            packageLocation = path.pathString
        case .localSourceControl(let path):
            packageIdentity = try identityResolver.resolveIdentity(for: path)
            packageLocation = path.pathString
        case .remoteSourceControl(let url):
            packageIdentity = try identityResolver.resolveIdentity(for: url)
            packageLocation = url.absoluteString
        case .registry(let identity):
            packageIdentity = identity
            // FIXME: placeholder
            packageLocation = identity.description
        }
        return try await self.load(
            manifestPath: manifestPath,
            manifestToolsVersion: manifestToolsVersion,
            packageIdentity: packageIdentity,
            packageKind: packageKind,
            packageLocation: packageLocation,
            packageVersion: nil,
            identityResolver: identityResolver,
            dependencyMapper: dependencyMapper ?? DefaultDependencyMapper(identityResolver: identityResolver),
            fileSystem: fileSystem,
            observabilityScope: observabilityScope,
            delegateQueue: .sharedConcurrent,
            callbackQueue: .sharedConcurrent
        )
    }
}

extension ManifestLoader {
    package func load(
        packagePath: AbsolutePath,
        packageKind: PackageReference.Kind,
        currentToolsVersion: ToolsVersion,
        identityResolver: IdentityResolver = DefaultIdentityResolver(),
        dependencyMapper: DependencyMapper? = .none,
        fileSystem: FileSystem,
        observabilityScope: ObservabilityScope
    ) async throws -> Manifest{
        let packageIdentity: PackageIdentity
        let packageLocation: String
        switch packageKind {
        case .root(let path):
            packageIdentity = try identityResolver.resolveIdentity(for: path)
            packageLocation = path.pathString
        case .fileSystem(let path):
            packageIdentity = try identityResolver.resolveIdentity(for: path)
            packageLocation = path.pathString
        case .localSourceControl(let path):
            packageIdentity = try identityResolver.resolveIdentity(for: path)
            packageLocation = path.pathString
        case .remoteSourceControl(let url):
            packageIdentity = try identityResolver.resolveIdentity(for: url)
            packageLocation = url.absoluteString
        case .registry(let identity):
            packageIdentity = identity
            // FIXME: placeholder
            packageLocation = identity.description
        }
        return try await self.load(
            packagePath: packagePath,
            packageIdentity: packageIdentity,
            packageKind: packageKind,
            packageLocation: packageLocation,
            packageVersion: nil,
            currentToolsVersion: currentToolsVersion,
            identityResolver: identityResolver,
            dependencyMapper: dependencyMapper ?? DefaultDependencyMapper(identityResolver: identityResolver),
            fileSystem: fileSystem,
            observabilityScope: observabilityScope,
            delegateQueue: .sharedConcurrent,
            callbackQueue: .sharedConcurrent
        )
    }
}

/// Temporary override environment variables
///
/// WARNING! This method is not thread-safe. POSIX environments are shared
/// between threads. This means that when this method is called simultaneously
/// from different threads, the environment will neither be setup nor restored
<<<<<<< HEAD
/// correctl
@available(*, deprecated, message: "This implementation does not account for case insensitivity on Windows")
public func withCustomEnv(_ env: [String: String], body: () async throws -> Void) async throws {
=======
/// correctly.
package func withCustomEnv(_ env: [String: String], body: () async throws -> Void) async throws {
>>>>>>> 1d0be84d
    let state = env.map { ($0, $1) }
    let restore = {
        for (key, value) in state {
            try ProcessEnv.setVar(key, value: value)
        }
    }
    do {
        for (key, value) in env {
            try ProcessEnv.setVar(key, value: value)
        }
        try await body()
    } catch {
        try? restore()
        throw error
    }
    try restore()
}<|MERGE_RESOLUTION|>--- conflicted
+++ resolved
@@ -178,15 +178,10 @@
 ///
 /// WARNING! This method is not thread-safe. POSIX environments are shared
 /// between threads. This means that when this method is called simultaneously
-/// from different threads, the environment will neither be setup nor restored
-<<<<<<< HEAD
-/// correctl
+/// from different threads, the environment will neither be set up nor restored
+/// correctly.
 @available(*, deprecated, message: "This implementation does not account for case insensitivity on Windows")
 public func withCustomEnv(_ env: [String: String], body: () async throws -> Void) async throws {
-=======
-/// correctly.
-package func withCustomEnv(_ env: [String: String], body: () async throws -> Void) async throws {
->>>>>>> 1d0be84d
     let state = env.map { ($0, $1) }
     let restore = {
         for (key, value) in state {
