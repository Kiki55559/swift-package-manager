--- conflicted
+++ resolved
@@ -349,13 +349,8 @@
         .target(
             /** Support for building using Xcode's build system */
             name: "XCBuildSupport",
-<<<<<<< HEAD
-            dependencies: ["SPMBuildCore", "PackageGraph"],
+            dependencies: ["DriverSupport", "SPMBuildCore", "PackageGraph"],
             exclude: ["CODEOWNERS"]
-=======
-            dependencies: ["DriverSupport", "SPMBuildCore", "PackageGraph"],
-            exclude: ["CMakeLists.txt", "CODEOWNERS"]
->>>>>>> 31bc8087
         ),
         .target(
             /** High level functionality */
